--- conflicted
+++ resolved
@@ -13,14 +13,13 @@
   },
   "dependencies": {
     "@ai-sdk/anthropic": "^2.0.1",
-<<<<<<< HEAD
     "ai": "^3.4.33",
     "next": "^15.4.7",
     "react": "^18.3.1",
     "react-dom": "^18.3.1",
-=======
+
     "@ai-sdk/openai": "^2.0.5",
->>>>>>> 8d9d9dfc
+
     "@types/node": "^22.9.0",
     "@types/react": "^18.3.12",
     "@types/react-dom": "^18.3.1",
