//! Task Distribution Coordinator
//!
//! Central coordinator that orchestrates all task management subsystems including
//! queuing, execution, metrics collection, and coordination with other hive components.

use super::super::coordinator::CoordinationMessage;
use super::task_executor::TaskExecutor;
use super::task_metrics::TaskMetricsCollector;
use super::task_queue::TaskQueueManager;
use super::task_types::*;
use crate::agents::agent::{Agent, AgentMemory, AgentState, AgentType};
use crate::infrastructure::resource_manager::ResourceManager;
use crate::tasks::task::{Task, TaskPriority, TaskRequiredCapability, TaskStatus};
use crate::utils::error::{HiveError, HiveResult};
use crate::{AgentType, AgentState, AgentMemory};
use std::sync::Arc;
use tokio::sync::mpsc;
use uuid::Uuid;

/// Task distribution and execution subsystem
///
/// Central coordinator for task lifecycle management in the hive system.
/// Manages task creation, queuing, distribution, and execution monitoring.
///
/// ## Components
///
/// - **Task Queue Manager**: Handles task queuing and prioritization
/// - **Task Executor**: Manages task execution with verification
/// - **Metrics Collector**: Tracks performance and analytics
/// - **Resource Manager**: Monitors system capacity
/// - **Coordination Channel**: Communication with other subsystems
///
/// ## Architecture
///
/// The task management system uses a modular approach:
/// 1. Tasks are created and validated
/// 2. Tasks are queued using optimal distribution strategy
/// 3. Tasks are executed with comprehensive monitoring
/// 4. Results are tracked and analyzed for optimization
///
/// ## Thread Safety
///
/// All operations are thread-safe using `Arc<RwLock<T>>` for shared state.
/// Task operations are atomic and consistent across concurrent access.
#[derive(Clone)]
pub struct TaskDistributor {
    /// Task queue management
    queue_manager: Arc<TaskQueueManager>,
    /// Task execution engine
    executor: Arc<TaskExecutor>,
    /// Metrics collection and analytics
    metrics_collector: Arc<TaskMetricsCollector>,
    /// Resource manager for load balancing
    resource_manager: Arc<ResourceManager>,
    /// Communication channel for coordination
    coordination_tx: mpsc::UnboundedSender<CoordinationMessage>,
    /// Configuration for task distribution
    config: TaskDistributionConfig,
}

impl TaskDistributor {
    /// Create a new task distributor
    ///
    /// Initializes all subsystems and establishes coordination channels.
    /// Sets up task queuing, execution, and metrics collection systems.
    ///
    /// ## Parameters
    ///
    /// * `resource_manager` - Shared resource manager for capacity monitoring
    /// * `coordination_tx` - Channel for sending coordination messages
    ///
    /// ## Returns
    ///
    /// Returns a configured `TaskDistributor` ready for operation.
    ///
    /// ## Example
    ///
    /// ```rust,no_run
    /// # async fn example() -> Result<(), Box<dyn std::error::Error>> {
    /// let resource_manager = Arc::new(crate::infrastructure::resource_manager::ResourceManager::new().await?);
    /// let (tx, _rx) = tokio::sync::mpsc::unbounded_channel();
    ///
    /// let task_distributor = TaskDistributor::new(resource_manager, tx).await?;
    /// # Ok(())
    /// # }
    /// ```
    pub async fn new(
        resource_manager: Arc<ResourceManager>,
        coordination_tx: mpsc::UnboundedSender<CoordinationMessage>,
    ) -> HiveResult<Self> {
        let config = TaskDistributionConfig::default();

        let queue_manager = Arc::new(TaskQueueManager::new(config.clone()));
        let executor = Arc::new(TaskExecutor::new(config.clone()));
        let metrics_collector = Arc::new(TaskMetricsCollector::new());

        Ok(Self {
            queue_manager,
            executor,
            metrics_collector,
            resource_manager,
            coordination_tx,
            config,
        })
    }

    /// Create a new task from configuration
    ///
    /// Validates the task configuration, creates a new task instance,
    /// and adds it to the task queue for processing.
    ///
    /// ## Configuration Format
    ///
    /// The config should be a JSON object with:
    /// - `"type"`: Task type ("computation", "io", "network", etc.)
    /// - `"title"`: Human-readable task title
    /// - `"description"`: Detailed task description
    /// - Optional: `"priority"`, `"required_capabilities"`, `"deadline"`
    ///
    /// ## Example
    ///
    /// ```rust,no_run
    /// # async fn example(task_distributor: &TaskDistributor) -> Result<(), Box<dyn std::error::Error>> {
    /// let config = serde_json::json!({
    ///     "type": "computation",
    ///     "title": "Data Processing",
    ///     "description": "Process incoming data batch",
    ///     "priority": "high"
    /// });
    /// let task_id = task_distributor.create_task(config).await?;
    /// # Ok(())
    /// # }
    /// ```
    pub async fn create_task(&self, config: serde_json::Value) -> HiveResult<Uuid> {
        // Validate required fields
        let task_type = config.get("type").and_then(|v| v.as_str()).ok_or_else(|| {
            HiveError::ValidationError {
                field: "type".to_string(),
                reason: "Task type is required".to_string(),
            }
        })?;

        let title = config
            .get("title")
            .and_then(|v| v.as_str())
            .ok_or_else(|| HiveError::ValidationError {
                field: "title".to_string(),
                reason: "Task title is required".to_string(),
            })?;

        let description = config
            .get("description")
            .and_then(|v| v.as_str())
            .unwrap_or("");

        // Parse priority
        let priority = match config.get("priority").and_then(|v| v.as_str()) {
            Some("low") => TaskPriority::Low,
            Some("high") => TaskPriority::High,
            Some("critical") => TaskPriority::Critical,
            _ => TaskPriority::Low, // Default to Low since Normal doesn't exist
        };

        // Parse required capabilities
        let required_capabilities = if let Some(caps) = config.get("required_capabilities") {
            if let Some(caps_array) = caps.as_array() {
                caps_array
                    .iter()
                    .filter_map(|cap| {
                        if let Some(cap_obj) = cap.as_object() {
                            let name = cap_obj.get("name")?.as_str()?.to_string();
                            let minimum_proficiency =
                                cap_obj.get("minimum_proficiency")?.as_f64()?;
                            Some(TaskRequiredCapability {
                                name,
                                minimum_proficiency,
                            })
                        } else {
                            None
                        }
                    })
                    .collect()
            } else {
                Vec::new()
            }
        } else {
            Vec::new()
        };

        // Create the task
        let task = Task {
            id: Uuid::new_v4(),
            title: title.to_string(),
            description: description.to_string(),
            task_type: task_type.to_string(),
            priority,
<<<<<<< HEAD
            status: crate::TaskStatus::Pending,
=======
            status: crate::tasks::task::TaskStatus::Pending,
>>>>>>> 930164c9
            required_capabilities,
            assigned_agent: None,
            created_at: chrono::Utc::now(),
            updated_at: chrono::Utc::now(),
            deadline: None, // Could be parsed from config
            estimated_duration: None,
<<<<<<< HEAD
            context: config
                .get("context")
                .and_then(|v| v.as_object())
                .map(|obj| {
                    obj.iter()
                        .filter_map(|(k, v)| v.as_str().map(|s| (k.clone(), s.to_string())))
                        .collect()
                })
                .unwrap_or_default(),
=======
            context: std::collections::HashMap::new(), // TODO: Convert config to HashMap if needed
>>>>>>> 930164c9
            dependencies: Vec::new(),
        };

        let task_id = task.id;

        // Record task creation in metrics
        self.metrics_collector.record_task_created(task_id).await?;

        // Add to queue
        self.queue_manager.enqueue_task(task).await?;

        // Send coordination message
        if let Err(e) = self
            .coordination_tx
            .send(CoordinationMessage::TaskCompleted {
                task_id,
                agent_id: Uuid::new_v4(), // Placeholder
                success: true,
            })
        {
            tracing::warn!("Failed to send coordination message: {}", e);
        }

        tracing::info!("Created task {} ({})", task_id, title);
        Ok(task_id)
    }

    /// Execute a task with verification
    ///
    /// Executes a specific task using a specific agent with comprehensive
    /// verification and monitoring. Ensures proper task-agent matching
    /// and validates execution results.
    ///
    /// ## Example
    ///
    /// ```rust,no_run
    /// # async fn example(task_distributor: &TaskDistributor, task_id: uuid::Uuid, agent_id: uuid::Uuid) -> Result<(), Box<dyn std::error::Error>> {
    /// let result = task_distributor.execute_task_with_verification(task_id, agent_id).await?;
    /// println!("Task execution result: {:?}", result);
    /// # Ok(())
    /// # }
    /// ```
    pub async fn execute_task_with_verification(
        &self,
        task_id: Uuid,
        agent_id: Uuid,
    ) -> HiveResult<serde_json::Value> {
        // Get the next task from queue (simplified - in practice would find specific task)
        let task = self
            .queue_manager
            .dequeue_task()
            .await?
            .ok_or_else(|| HiveError::NotFound {
                resource: format!("task {}", task_id),
            })?;

        // Create a mock agent for execution (in practice, would get from agent manager)
        let agent = Agent {
            id: agent_id,
            name: "mock_agent".to_string(),
            agent_type: AgentType::Specialist("worker".to_string()),
            state: AgentState::Idle,
            capabilities: vec![],
            memory: AgentMemory::new(),
            position: (0.0, 0.0),
            energy: 100.0,
            created_at: chrono::Utc::now(),
            last_active: chrono::Utc::now(),
        };

        // Record task assignment
        self.metrics_collector
            .record_task_assigned(task_id, agent_id)
            .await?;

        // Record task start
        self.metrics_collector.record_task_started(task_id).await?;

        // Execute the task
        let execution_result = self
            .executor
            .execute_task_with_verification(task, &agent)
            .await?;

        // Record completion
        self.metrics_collector
            .record_task_completed(execution_result.clone())
            .await?;

        // Send coordination message
        if let Err(e) = self
            .coordination_tx
            .send(CoordinationMessage::TaskCompleted {
                task_id,
                agent_id,
                success: execution_result.success,
            })
        {
            tracing::warn!("Failed to send coordination message: {}", e);
        }

        // Return result as JSON
        Ok(serde_json::json!({
            "task_id": execution_result.task_id,
            "agent_id": execution_result.agent_id,
            "success": execution_result.success,
            "execution_time_ms": execution_result.execution_time_ms,
            "result": execution_result.result,
            "error_message": execution_result.error_message
        }))
    }

    /// Distribute tasks to available agents
    ///
    /// Automatically distributes queued tasks to available agents based on
    /// agent capabilities, workload, and task requirements.
    ///
    /// ## Example
    ///
    /// ```rust,no_run
    /// # async fn example(task_distributor: &TaskDistributor, agents: &[(uuid::Uuid, Agent)]) -> Result<(), Box<dyn std::error::Error>> {
    /// let distributed_count = task_distributor.distribute_tasks(agents).await?;
    /// println!("Distributed {} tasks", distributed_count);
    /// # Ok(())
    /// # }
    /// ```
    pub async fn distribute_tasks(&self, agents: &[(Uuid, Agent)]) -> HiveResult<usize> {
        let mut distributed_count = 0;

        // Get available agents
        let available_agents: Vec<_> = agents
            .iter()
            .filter(|(_, agent)| agent.state == AgentState::Idle)
            .collect();

        if available_agents.is_empty() {
            return Ok(0);
        }

        // Distribute tasks while queue is not empty and agents are available
        for (agent_id, agent) in available_agents
            .iter()
            .take(self.config.max_concurrent_tasks)
        {
            if let Some(task) = self.queue_manager.dequeue_task().await? {
                // Record assignment
                self.metrics_collector
                    .record_task_assigned(task.id, *agent_id)
                    .await?;

                // Execute task (in practice, this would be async and non-blocking)
                match self
                    .executor
                    .execute_task_with_verification(task.clone(), agent)
                    .await
                {
                    Ok(result) => {
                        self.metrics_collector.record_task_completed(result).await?;
                        distributed_count += 1;
                    }
                    Err(e) => {
                        tracing::error!("Task execution failed: {}", e);
                        // Re-queue the task for retry (simplified)
                        self.queue_manager.enqueue_task(task).await?;
                    }
                }
            } else {
                break; // No more tasks in queue
            }
        }

        tracing::info!("Distributed {} tasks to agents", distributed_count);
        Ok(distributed_count)
    }

    /// Get comprehensive system status
    ///
    /// Returns detailed status information about the task management system
    /// including queue status, execution metrics, and system health.
    ///
    /// ## Example
    ///
    /// ```rust,no_run
    /// # async fn example(task_distributor: &TaskDistributor) {
    /// let status = task_distributor.get_status().await;
    /// println!("Task system status: {}", status);
    /// # }
    /// ```
    pub async fn get_status(&self) -> serde_json::Value {
        let queue_stats = self.queue_manager.get_stats().await;
        let executor_status = self.executor.get_status().await;
        let metrics_summary = self.metrics_collector.get_metrics_summary().await;
        let queue_health = self.queue_manager.get_health_status().await;

        let queue_healthy = queue_health["status"].as_str() == Some("healthy");
        let executor_healthy = executor_status["healthy"].as_bool().unwrap_or(false);
        let system_healthy = queue_healthy && executor_healthy;

        serde_json::json!({
            "queue": {
                "stats": queue_stats,
                "health": queue_health,
                "legacy_queue_size": queue_stats.pending_tasks // For backward compatibility
            },
            "executor": executor_status,
            "metrics": metrics_summary,
            "system": {
                "healthy": system_healthy,
                "max_concurrent_tasks": self.config.max_concurrent_tasks,
                "max_queue_size": self.config.max_queue_size,
                "work_stealing_enabled": self.config.enable_work_stealing
            },
            "timestamp": chrono::Utc::now()
        })
    }

    /// Get detailed analytics
    ///
    /// Returns comprehensive analytics including performance metrics,
    /// agent performance, and trend analysis.
    ///
    /// ## Example
    ///
    /// ```rust,no_run
    /// # async fn example(task_distributor: &TaskDistributor) {
    /// let analytics = task_distributor.get_analytics().await;
    /// println!("Task analytics: {}", analytics);
    /// # }
    /// ```
    pub async fn get_analytics(&self) -> serde_json::Value {
        let metrics_analytics = self.metrics_collector.get_analytics().await;
        let performance_analytics = self.metrics_collector.get_performance_analytics().await;
        let recent_performance = self.metrics_collector.get_recent_performance().await;
        let executor_stats = self.executor.get_execution_stats().await;

        serde_json::json!({
            "performance_metrics": performance_analytics,
            "recent_performance": recent_performance,
            "detailed_metrics": metrics_analytics,
            "executor_stats": executor_stats,
            "system_analytics": {
                "queue_utilization": self.queue_manager.get_stats().await.utilization_percentage,
                "executor_health": self.executor.is_healthy().await,
                "total_tasks_processed": performance_analytics.total_tasks,
                "overall_success_rate": performance_analytics.success_rate
            },
            "timestamp": chrono::Utc::now()
        })
    }

    /// Perform system maintenance
    pub async fn perform_maintenance(&self) -> HiveResult<()> {
        // Clean up old metrics (keep last 24 hours)
        self.metrics_collector.cleanup_old_metrics(24).await?;

        tracing::info!("Task management system maintenance completed");
        Ok(())
    }

    /// Get system health status
    pub async fn is_healthy(&self) -> bool {
        let queue_health = self.queue_manager.get_health_status().await;
        let executor_healthy = self.executor.is_healthy().await;

        queue_health["status"] == "healthy" && executor_healthy
    }

    /// Update configuration
    pub async fn update_config(&mut self, new_config: TaskDistributionConfig) -> HiveResult<()> {
        self.config = new_config;
        tracing::info!("Task distributor configuration updated");
        Ok(())
    }

    /// Get the current number of tasks in the queue.
    ///
    /// Returns the total count of pending tasks across all queue implementations
    /// (legacy queue and work-stealing queue). This provides direct access to
    /// the task count for testing and monitoring purposes.
    ///
    /// ## Performance
    ///
    /// O(1) time complexity - direct access to queue size counters.
    ///
    /// ## Use Cases
    ///
    /// - Unit testing task queue functionality
    /// - Monitoring task backlog and queue health
    /// - Load balancing and capacity planning
    /// - System performance analysis
    ///
    /// # Returns
    ///
    /// Returns the current number of tasks in the queue.
    pub async fn get_task_count(&self) -> usize {
        self.queue_manager.get_queue_size().await
    }
}<|MERGE_RESOLUTION|>--- conflicted
+++ resolved
@@ -8,13 +8,13 @@
 use super::task_metrics::TaskMetricsCollector;
 use super::task_queue::TaskQueueManager;
 use super::task_types::*;
-use crate::agents::agent::{Agent, AgentMemory, AgentState, AgentType};
+use crate::agents::agent::Agent;
 use crate::infrastructure::resource_manager::ResourceManager;
 use crate::tasks::task::{Task, TaskPriority, TaskRequiredCapability, TaskStatus};
 use crate::utils::error::{HiveError, HiveResult};
 use crate::{AgentType, AgentState, AgentMemory};
 use std::sync::Arc;
-use tokio::sync::mpsc;
+use tokio::sync::{mpsc, RwLock};
 use uuid::Uuid;
 
 /// Task distribution and execution subsystem
@@ -194,18 +194,13 @@
             description: description.to_string(),
             task_type: task_type.to_string(),
             priority,
-<<<<<<< HEAD
-            status: crate::TaskStatus::Pending,
-=======
             status: crate::tasks::task::TaskStatus::Pending,
->>>>>>> 930164c9
             required_capabilities,
             assigned_agent: None,
             created_at: chrono::Utc::now(),
             updated_at: chrono::Utc::now(),
             deadline: None, // Could be parsed from config
             estimated_duration: None,
-<<<<<<< HEAD
             context: config
                 .get("context")
                 .and_then(|v| v.as_object())
@@ -215,9 +210,6 @@
                         .collect()
                 })
                 .unwrap_or_default(),
-=======
-            context: std::collections::HashMap::new(), // TODO: Convert config to HashMap if needed
->>>>>>> 930164c9
             dependencies: Vec::new(),
         };
 
@@ -491,28 +483,4 @@
         tracing::info!("Task distributor configuration updated");
         Ok(())
     }
-
-    /// Get the current number of tasks in the queue.
-    ///
-    /// Returns the total count of pending tasks across all queue implementations
-    /// (legacy queue and work-stealing queue). This provides direct access to
-    /// the task count for testing and monitoring purposes.
-    ///
-    /// ## Performance
-    ///
-    /// O(1) time complexity - direct access to queue size counters.
-    ///
-    /// ## Use Cases
-    ///
-    /// - Unit testing task queue functionality
-    /// - Monitoring task backlog and queue health
-    /// - Load balancing and capacity planning
-    /// - System performance analysis
-    ///
-    /// # Returns
-    ///
-    /// Returns the current number of tasks in the queue.
-    pub async fn get_task_count(&self) -> usize {
-        self.queue_manager.get_queue_size().await
-    }
 }